/**@file
 * This file is part of the I/O library; it contains the I/O system timer
 * implementation for Linux.
 *
 * @see lely/io2/sys/timer.h
 *
 * @copyright 2015-2020 Lely Industries N.V.
 *
 * @author J. S. Seldenthuis <jseldenthuis@lely.com>
 *
 * Licensed under the Apache License, Version 2.0 (the "License");
 * you may not use this file except in compliance with the License.
 * You may obtain a copy of the License at
 *
 *     http://www.apache.org/licenses/LICENSE-2.0
 *
 * Unless required by applicable law or agreed to in writing, software
 * distributed under the License is distributed on an "AS IS" BASIS,
 * WITHOUT WARRANTIES OR CONDITIONS OF ANY KIND, either express or implied.
 * See the License for the specific language governing permissions and
 * limitations under the License.
 */

#include "io.h"

#ifdef __linux__

#include "../timer.h"
#include <lely/io2/ctx.h>
#include <lely/io2/posix/poll.h>
#include <lely/io2/sys/clock.h>
#include <lely/io2/sys/timer.h>
#include <lely/util/util.h>

#include <assert.h>
#include <errno.h>
#include <limits.h>
#include <stdlib.h>

#if !LELY_NO_THREADS
#include <pthread.h>
#include <sched.h>
#endif
#include <unistd.h>

#include <sys/timerfd.h>

static io_ctx_t *io_timer_impl_dev_get_ctx(const io_dev_t *dev);
static ev_exec_t *io_timer_impl_dev_get_exec(const io_dev_t *dev);
static size_t io_timer_impl_dev_cancel(io_dev_t *dev, struct ev_task *task);
static size_t io_timer_impl_dev_abort(io_dev_t *dev, struct ev_task *task);

// clang-format off
static const struct io_dev_vtbl io_timer_impl_dev_vtbl = {
	&io_timer_impl_dev_get_ctx,
	&io_timer_impl_dev_get_exec,
	&io_timer_impl_dev_cancel,
	&io_timer_impl_dev_abort
};
// clang-format on

static io_dev_t *io_timer_impl_get_dev(const io_timer_t *timer);
static io_clock_t *io_timer_impl_get_clock(const io_timer_t *timer);
static int io_timer_impl_getoverrun(const io_timer_t *timer);
static int io_timer_impl_gettime(
		const io_timer_t *timer, struct itimerspec *value);
static int io_timer_impl_settime(io_timer_t *timer, int flags,
		const struct itimerspec *value, struct itimerspec *ovalue);
static void io_timer_impl_submit_wait(
		io_timer_t *timer, struct io_timer_wait *wait);

// clang-format off
static const struct io_timer_vtbl io_timer_impl_vtbl = {
	&io_timer_impl_get_dev,
	&io_timer_impl_get_clock,
	&io_timer_impl_getoverrun,
	&io_timer_impl_gettime,
	&io_timer_impl_settime,
	&io_timer_impl_submit_wait
};
// clang-format on

static int io_timer_impl_svc_notify_fork(
		struct io_svc *svc, enum io_fork_event e);
static void io_timer_impl_svc_shutdown(struct io_svc *svc);

// clang-format off
static const struct io_svc_vtbl io_timer_impl_svc_vtbl = {
	&io_timer_impl_svc_notify_fork,
	&io_timer_impl_svc_shutdown
};
// clang-format on

struct io_timer_impl {
	const struct io_dev_vtbl *dev_vptr;
	const struct io_timer_vtbl *timer_vptr;
	io_poll_t *poll;
	struct io_svc svc;
	io_ctx_t *ctx;
	ev_exec_t *exec;
	clockid_t clockid;
	struct io_poll_watch watch;
	int tfd;
	struct ev_task wait_task;
#if !LELY_NO_THREADS
	pthread_mutex_t mtx;
#endif
	unsigned shutdown : 1;
	unsigned wait_posted : 1;
	struct sllist wait_queue;
	int overrun;
};

static void io_timer_impl_watch_func(struct io_poll_watch *watch, int events);
static void io_timer_impl_wait_task_func(struct ev_task *task);

static inline struct io_timer_impl *io_timer_impl_from_dev(const io_dev_t *dev);
static inline struct io_timer_impl *io_timer_impl_from_timer(
		const io_timer_t *timer);
static inline struct io_timer_impl *io_timer_impl_from_svc(
		const struct io_svc *svc);

static void io_timer_impl_pop(struct io_timer_impl *impl, struct sllist *queue,
		struct ev_task *task);

static int io_timer_impl_open(struct io_timer_impl *impl);
static int io_timer_impl_close(struct io_timer_impl *impl);

void *
io_timer_alloc(void)
{
	struct io_timer_impl *impl = malloc(sizeof(*impl));
	// cppcheck-suppress memleak symbolName=impl
	return impl ? &impl->timer_vptr : NULL;
}

void
io_timer_free(void *ptr)
{
	if (ptr)
		free(io_timer_impl_from_timer(ptr));
}

io_timer_t *
io_timer_init(io_timer_t *timer, io_poll_t *poll, ev_exec_t *exec,
		clockid_t clockid)
{
	struct io_timer_impl *impl = io_timer_impl_from_timer(timer);
	assert(poll);
	assert(exec);
	io_ctx_t *ctx = io_poll_get_ctx(poll);
	assert(ctx);

	int errsv = 0;

	impl->dev_vptr = &io_timer_impl_dev_vtbl;
	impl->timer_vptr = &io_timer_impl_vtbl;

	impl->poll = poll;

	impl->svc = (struct io_svc)IO_SVC_INIT(&io_timer_impl_svc_vtbl);
	impl->ctx = ctx;

	impl->exec = exec;

	impl->clockid = clockid;

	impl->watch = (struct io_poll_watch)IO_POLL_WATCH_INIT(
			&io_timer_impl_watch_func);
	impl->tfd = -1;

	impl->wait_task = (struct ev_task)EV_TASK_INIT(
			impl->exec, &io_timer_impl_wait_task_func);

#if !LELY_NO_THREADS
	if ((errsv = pthread_mutex_init(&impl->mtx, NULL)))
		goto error_init_mtx;
#endif

	impl->shutdown = 0;
	impl->wait_posted = 0;

	sllist_init(&impl->wait_queue);

	impl->overrun = 0;

	if (io_timer_impl_open(impl) == -1) {
		errsv = errno;
		goto error_open;
	}

	io_ctx_insert(impl->ctx, &impl->svc);

	return timer;

	// io_timer_impl_close(impl);
error_open:
#if !LELY_NO_THREADS
	pthread_mutex_destroy(&impl->mtx);
error_init_mtx:
#endif
	errno = errsv;
	return NULL;
}

void
io_timer_fini(io_timer_t *timer)
{
	struct io_timer_impl *impl = io_timer_impl_from_timer(timer);

	io_ctx_remove(impl->ctx, &impl->svc);
	// Cancel all pending tasks.
	io_timer_impl_svc_shutdown(&impl->svc);

#if !LELY_NO_THREADS
	pthread_mutex_lock(&impl->mtx);
	// If necessary, busy-wait until io_timer_impl_wait_task_func()
	// completes.
	while (impl->wait_posted) {
		// Try to abort io_timer_impl_wait_task_func().
		if (ev_exec_abort(impl->wait_task.exec, &impl->wait_task))
			break;
		pthread_mutex_unlock(&impl->mtx);
		sched_yield();
		pthread_mutex_lock(&impl->mtx);
	}
	pthread_mutex_unlock(&impl->mtx);
#endif

	// Disarm the timer.
	io_timer_impl_close(impl);

#if !LELY_NO_THREADS
	pthread_mutex_destroy(&impl->mtx);
#endif
}

io_timer_t *
io_timer_create(io_poll_t *poll, ev_exec_t *exec, clockid_t clockid)
{
	int errsv = 0;

	io_timer_t *timer = io_timer_alloc();
	if (!timer) {
		errsv = errno;
		goto error_alloc;
	}

	io_timer_t *tmp = io_timer_init(timer, poll, exec, clockid);
	if (!tmp) {
		errsv = errno;
		goto error_init;
	}
	timer = tmp;

	return timer;

error_init:
	io_timer_free((void *)timer);
error_alloc:
	errno = errsv;
	return NULL;
}

void
io_timer_destroy(io_timer_t *timer)
{
	if (timer) {
		io_timer_fini(timer);
		io_timer_free((void *)timer);
	}
}

static io_ctx_t *
io_timer_impl_dev_get_ctx(const io_dev_t *dev)
{
	const struct io_timer_impl *impl = io_timer_impl_from_dev(dev);

	return impl->ctx;
}

static ev_exec_t *
io_timer_impl_dev_get_exec(const io_dev_t *dev)
{
	const struct io_timer_impl *impl = io_timer_impl_from_dev(dev);

	return impl->exec;
}

static size_t
io_timer_impl_dev_cancel(io_dev_t *dev, struct ev_task *task)
{
	struct io_timer_impl *impl = io_timer_impl_from_dev(dev);

	struct sllist queue;
	sllist_init(&queue);

	io_timer_impl_pop(impl, &queue, task);

	return io_timer_wait_queue_post(&queue, -1, ECANCELED);
}

static size_t
io_timer_impl_dev_abort(io_dev_t *dev, struct ev_task *task)
{
	struct io_timer_impl *impl = io_timer_impl_from_dev(dev);

	struct sllist queue;
	sllist_init(&queue);

	io_timer_impl_pop(impl, &queue, task);

	return ev_task_queue_abort(&queue);
}

static io_dev_t *
io_timer_impl_get_dev(const io_timer_t *timer)
{
	const struct io_timer_impl *impl = io_timer_impl_from_timer(timer);

	return &impl->dev_vptr;
}

static io_clock_t *
io_timer_impl_get_clock(const io_timer_t *timer)
{
	const struct io_timer_impl *impl = io_timer_impl_from_timer(timer);
	assert(impl->clockid == CLOCK_REALTIME
			|| impl->clockid == CLOCK_MONOTONIC);

	switch (impl->clockid) {
	case CLOCK_REALTIME: return IO_CLOCK_REALTIME;
	case CLOCK_MONOTONIC: return IO_CLOCK_MONOTONIC;
	default: return NULL;
	}
}

static int
io_timer_impl_getoverrun(const io_timer_t *timer)
{
	const struct io_timer_impl *impl = io_timer_impl_from_timer(timer);

#if !LELY_NO_THREADS
	pthread_mutex_lock((pthread_mutex_t *)&impl->mtx);
#endif
	int overrun = impl->overrun;
#if !LELY_NO_THREADS
	pthread_mutex_unlock((pthread_mutex_t *)&impl->mtx);
#endif

	return overrun;
}

static int
io_timer_impl_gettime(const io_timer_t *timer, struct itimerspec *value)
{
	const struct io_timer_impl *impl = io_timer_impl_from_timer(timer);

	return timerfd_gettime(impl->tfd, value);
}

static int
io_timer_impl_settime(io_timer_t *timer, int flags,
		const struct itimerspec *value, struct itimerspec *ovalue)
{
	struct io_timer_impl *impl = io_timer_impl_from_timer(timer);

	int flags_ = 0;
	if (flags & TIMER_ABSTIME)
		flags_ |= TFD_TIMER_ABSTIME;

	return timerfd_settime(impl->tfd, flags_, value, ovalue);
}

static void
io_timer_impl_submit_wait(io_timer_t *timer, struct io_timer_wait *wait)
{
	struct io_timer_impl *impl = io_timer_impl_from_timer(timer);
	assert(wait);
	struct ev_task *task = &wait->task;

	if (!task->exec)
		task->exec = impl->exec;
	ev_exec_on_task_init(task->exec);

#if !LELY_NO_THREADS
	pthread_mutex_lock(&impl->mtx);
#endif
	if (impl->shutdown) {
#if !LELY_NO_THREADS
		pthread_mutex_unlock(&impl->mtx);
#endif
		io_timer_wait_post(wait, -1, ECANCELED);
	} else {
		sllist_push_back(&impl->wait_queue, &task->_node);
#if !LELY_NO_THREADS
		pthread_mutex_unlock(&impl->mtx);
#endif
	}
}

static int
io_timer_impl_svc_notify_fork(struct io_svc *svc, enum io_fork_event e)
{
	struct io_timer_impl *impl = io_timer_impl_from_svc(svc);

	if (e != IO_FORK_CHILD || impl->shutdown)
		return 0;

	int result = 0;
	int errsv = errno;

	struct itimerspec value = { { 0, 0 }, { 0, 0 } };
	if (timerfd_gettime(impl->tfd, &value) == -1) {
		errsv = errno;
		result = -1;
	}

	if (io_timer_impl_close(impl) == -1 && !result) {
		errsv = errno;
		result = -1;
	}

	if (io_timer_impl_open(impl) == -1 && !result) {
		errsv = errno;
		result = -1;
	}

	if (timerfd_settime(impl->tfd, 0, &value, NULL) == -1 && !result) {
		errsv = errno;
		result = -1;
	}

	errno = errsv;
	return result;
}

static void
io_timer_impl_svc_shutdown(struct io_svc *svc)
{
	struct io_timer_impl *impl = io_timer_impl_from_svc(svc);
	io_dev_t *dev = &impl->dev_vptr;

#if !LELY_NO_THREADS
	pthread_mutex_lock(&impl->mtx);
#endif
	int shutdown = !impl->shutdown;
	impl->shutdown = 1;
	if (shutdown) {
		// Stop monitoring the timer file descriptor.
		io_poll_watch(impl->poll, impl->tfd, 0, &impl->watch);
		// Try to abort io_timer_impl_wait_task_func().
		// clang-format off
		if (impl->wait_posted && ev_exec_abort(impl->wait_task.exec,
				&impl->wait_task))
			// clang-format on
			impl->wait_posted = 0;
	}
#if !LELY_NO_THREADS
	pthread_mutex_unlock(&impl->mtx);
#endif

	if (shutdown)
		// Cancel all pending operations.
		io_timer_impl_dev_cancel(dev, NULL);
}

static void
io_timer_impl_watch_func(struct io_poll_watch *watch, int events)
{
	assert(watch);
	struct io_timer_impl *impl =
			structof(watch, struct io_timer_impl, watch);
	(void)events;

#if !LELY_NO_THREADS
	pthread_mutex_lock(&impl->mtx);
#endif
	int post_wait = !impl->wait_posted && !impl->shutdown;
	if (post_wait)
		impl->wait_posted = 1;
#if !LELY_NO_THREADS
	pthread_mutex_unlock(&impl->mtx);
#endif
	if (post_wait)
		ev_exec_post(impl->wait_task.exec, &impl->wait_task);
}

static void
io_timer_impl_wait_task_func(struct ev_task *task)
{
	assert(task);
	struct io_timer_impl *impl =
			structof(task, struct io_timer_impl, wait_task);

	int errsv = errno;
	int overrun = -1;
	int events = 0;

	ssize_t result;
	for (;;) {
		uintmax_t value = 0;
		do {
			errno = 0;
			result = read(impl->tfd, &value, sizeof(value));
		} while (result == -1 && errno == EINTR);
		if (result != sizeof(value))
			break;

		if (value > (uintmax_t)INT_MAX + 1)
			value = (uintmax_t)INT_MAX + 1;
		if (overrun > (int)(INT_MAX - value))
			overrun = INT_MAX;
		else
			overrun += value;
	}
	if (result == -1 && (errno == EAGAIN || errno == EWOULDBLOCK)) {
		errno = 0;
		events |= IO_EVENT_IN;
	}

	struct sllist queue;
	sllist_init(&queue);

#if !LELY_NO_THREADS
	pthread_mutex_lock(&impl->mtx);
#endif
	if (overrun >= 0)
		impl->overrun = overrun;
	if (overrun >= 0 || errno)
		sllist_append(&queue, &impl->wait_queue);

	if (events && !impl->shutdown)
		io_poll_watch(impl->poll, impl->tfd, events, &impl->watch);
	impl->wait_posted = 0;
#if !LELY_NO_THREADS
	pthread_mutex_unlock(&impl->mtx);
#endif

	io_timer_wait_queue_post(&queue, overrun, errno);
	errno = errsv;
}

static inline struct io_timer_impl *
io_timer_impl_from_dev(const io_dev_t *dev)
{
	assert(dev);

	return structof(dev, struct io_timer_impl, dev_vptr);
}

static inline struct io_timer_impl *
io_timer_impl_from_timer(const io_timer_t *timer)
{
	assert(timer);

	return structof(timer, struct io_timer_impl, timer_vptr);
}

static inline struct io_timer_impl *
io_timer_impl_from_svc(const struct io_svc *svc)
{
	assert(svc);

	return structof(svc, struct io_timer_impl, svc);
}

static void
io_timer_impl_pop(struct io_timer_impl *impl, struct sllist *queue,
		struct ev_task *task)
{
	assert(impl);
	assert(queue);

#if !LELY_NO_THREADS
	pthread_mutex_lock(&impl->mtx);
#endif
	if (!task)
		sllist_append(queue, &impl->wait_queue);
	else if (sllist_remove(&impl->wait_queue, &task->_node))
		sllist_push_back(queue, &task->_node);
#if !LELY_NO_THREADS
	pthread_mutex_unlock(&impl->mtx);
#endif
}

static int
io_timer_impl_open(struct io_timer_impl *impl)
{
	assert(impl);

	int errsv = 0;

	if (io_timer_impl_close(impl) == -1) {
		errsv = errno;
		goto error_close;
	}

	impl->tfd = timerfd_create(impl->clockid, TFD_NONBLOCK | TFD_CLOEXEC);
	if (impl->tfd == -1) {
		errsv = errno;
		goto error_timerfd_create;
	}

	if (io_poll_watch(impl->poll, impl->tfd, IO_EVENT_IN, &impl->watch)
			== -1) {
		errsv = errno;
		goto error_poll_watch;
	}

	return 0;

error_poll_watch:
	close(impl->tfd);
	impl->tfd = -1;
error_timerfd_create:
error_close:
	errno = errsv;
	return -1;
}

static int
io_timer_impl_close(struct io_timer_impl *impl)
{
	assert(impl);

	int tfd = impl->tfd;
	if (tfd == -1)
		return 0;
	impl->tfd = -1;

	int result = 0;
	int errsv = errno;

	if (!impl->shutdown
<<<<<<< HEAD
			&& io_poll_watch(impl->poll, tfd, 0, &impl->watch) == -1) {
=======
			&& io_poll_watch(impl->poll, tfd, 0, &impl->watch)
					== -1) {
>>>>>>> 510085d8
		errsv = errno;
		result = -1;
	}

	if (close(tfd) == -1 && !result) {
		errsv = errno;
		result = -1;
	}

	errno = errsv;
	return result;
}

#endif // __linux__<|MERGE_RESOLUTION|>--- conflicted
+++ resolved
@@ -633,12 +633,8 @@
 	int errsv = errno;
 
 	if (!impl->shutdown
-<<<<<<< HEAD
-			&& io_poll_watch(impl->poll, tfd, 0, &impl->watch) == -1) {
-=======
 			&& io_poll_watch(impl->poll, tfd, 0, &impl->watch)
 					== -1) {
->>>>>>> 510085d8
 		errsv = errno;
 		result = -1;
 	}
